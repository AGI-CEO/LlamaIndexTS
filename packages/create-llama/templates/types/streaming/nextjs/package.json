--- conflicted
+++ resolved
@@ -13,25 +13,9 @@
     "class-variance-authority": "^0.7.0",
     "clsx": "^1.2.1",
     "dotenv": "^16.3.1",
-<<<<<<< HEAD
-    "next": "^14.0.3",
-    "react": "^18.2.0",
-    "react-dom": "^18.2.0"
-  },
-  "devDependencies": {
-    "@types/node": "^20.9.5",
-    "@types/react": "^18.2.38",
-    "@types/react-dom": "^18.2.17",
-    "autoprefixer": "^10.4.16",
-    "eslint": "^8.54.0",
-    "eslint-config-next": "^14.0.3",
-    "postcss": "^8.4.31",
-    "tailwindcss": "^3.3.5",
-    "typescript": "^5.3.2"
-=======
     "llamaindex": "0.0.37",
     "lucide-react": "^0.294.0",
-    "next": "^13.5.6",
+    "next": "^14.0.3",
     "react": "^18.2.0",
     "react-dom": "^18.2.0",
     "react-markdown": "^8.0.7",
@@ -49,11 +33,10 @@
     "@types/react-dom": "^18.2.17",
     "autoprefixer": "^10.4.16",
     "eslint": "^8.55.0",
-    "eslint-config-next": "^13.5.6",
+    "eslint-config-next": "^14.0.3",
     "postcss": "^8.4.32",
     "tailwindcss": "^3.3.6",
     "typescript": "^5.3.2",
     "@types/react-syntax-highlighter": "^15.5.11"
->>>>>>> e4dd4a90
   }
 }