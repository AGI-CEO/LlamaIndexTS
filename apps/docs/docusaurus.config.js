--- conflicted
+++ resolved
@@ -29,11 +29,7 @@
   // to replace "en" with "zh-Hans".
   i18n: {
     defaultLocale: "en",
-<<<<<<< HEAD
-    locales: ["en", "zh-Hans"],
-=======
-    locales: ["en", "fr"],
->>>>>>> b471da75
+    locales: ["en", "fr", "zh-Hans"],
   },
 
   presets: [
